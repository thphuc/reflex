"""Interactive components provided by @radix-ui/themes."""
<<<<<<< HEAD
from types import SimpleNamespace
from typing import Any, Dict, Literal
=======
from typing import Any, Dict, Literal, Union
>>>>>>> 1bf4e23b

from reflex.constants import EventTriggers
from reflex.vars import Var

from ..base import (
    LiteralAccentColor,
    RadixThemesComponent,
)

LiteralDirType = Literal["ltr", "rtl"]

LiteralSizeType = Literal["1", "2"]

LiteralVariantType = Literal["solid", "soft"]

LiteralSideType = Literal["top", "right", "bottom", "left"]

LiteralAlignType = Literal["start", "center", "end"]


LiteralStickyType = Literal[
    "partial",
    "always",
]


class DropdownMenuRoot(RadixThemesComponent):
    """The Dropdown Menu Root Component."""

    tag = "DropdownMenu.Root"

    # The open state of the dropdown menu when it is initially rendered. Use when you do not need to control its open state.
    default_open: Var[bool]

    # The controlled open state of the dropdown menu. Must be used in conjunction with onOpenChange.
    open: Var[bool]

    # The modality of the dropdown menu. When set to true, interaction with outside elements will be disabled and only menu content will be visible to screen readers. Defaults to True.
    modal: Var[bool]

    # The reading direction of submenus when applicable. If omitted, inherits globally from DirectionProvider or assumes LTR (left-to-right) reading mode.
    dir: Var[LiteralDirType]

    def get_event_triggers(self) -> Dict[str, Any]:
        """Get the events triggers signatures for the component.

        Returns:
            The signatures of the event triggers.
        """
        return {
            **super().get_event_triggers(),
            EventTriggers.ON_OPEN_CHANGE: lambda e0: [e0],
        }


class DropdownMenuTrigger(RadixThemesComponent):
    """The button that toggles the dropdown menu."""

    tag = "DropdownMenu.Trigger"

    # Change the default rendered element for the one passed as a child, merging their props and behavior. Defaults to False.
    as_child: Var[bool]


class DropdownMenuContent(RadixThemesComponent):
    """The Dropdown Menu Content component that pops out when the dropdown menu is open."""

    tag = "DropdownMenu.Content"

    # Dropdown Menu Content size "1" - "2"
    size: Var[LiteralSizeType]

    # Variant of Dropdown Menu Content: "solid" | "soft"
    variant: Var[LiteralVariantType]

    # Override theme color for Dropdown Menu Content
    color_scheme: Var[LiteralAccentColor]

    # Renders the Dropdown Menu Content in higher contrast
    high_contrast: Var[bool]

    # Change the default rendered element for the one passed as a child, merging their props and behavior. Defaults to False.
    as_child: Var[bool]

    # When True, keyboard navigation will loop from last item to first, and vice versa. Defaults to False.
    loop: Var[bool]

    # Used to force mounting when more control is needed. Useful when controlling animation with React animation libraries.
    force_mount: Var[bool]

    # The preferred side of the trigger to render against when open. Will be reversed when collisions occur and `avoid_collisions` is enabled.The position of the tooltip. Defaults to "top".
    side: Var[LiteralSideType]

    # The distance in pixels from the trigger. Defaults to 0.
    side_offset: Var[Union[float, int]]

    # The preferred alignment against the trigger. May change when collisions occur. Defaults to "center".
    align: Var[LiteralAlignType]

    # An offset in pixels from the "start" or "end" alignment options.
    align_offset: Var[Union[float, int]]

    # When true, overrides the side and align preferences to prevent collisions with boundary edges. Defaults to True.
    avoid_collisions: Var[bool]

    # The distance in pixels from the boundary edges where collision detection should occur. Accepts a number (same for all sides), or a partial padding object, for example: { "top": 20, "left": 20 }. Defaults to 0.
    collision_padding: Var[Union[float, int, Dict[str, Union[float, int]]]]

    # The padding between the arrow and the edges of the content. If your content has border-radius, this will prevent it from overflowing the corners. Defaults to 0.
    arrow_padding: Var[Union[float, int]]

    # The sticky behavior on the align axis. "partial" will keep the content in the boundary as long as the trigger is at least partially in the boundary whilst "always" will keep the content in the boundary regardless. Defaults to "partial".
    sticky: Var[LiteralStickyType]

    # Whether to hide the content when the trigger becomes fully occluded. Defaults to False.
    hide_when_detached: Var[bool]

    def get_event_triggers(self) -> Dict[str, Any]:
        """Get the events triggers signatures for the component.

        Returns:
            The signatures of the event triggers.
        """
        return {
            **super().get_event_triggers(),
            EventTriggers.ON_CLOSE_AUTO_FOCUS: lambda e0: [e0],
            EventTriggers.ON_ESCAPE_KEY_DOWN: lambda e0: [e0],
            EventTriggers.ON_POINTER_DOWN_OUTSIDE: lambda e0: [e0],
            EventTriggers.ON_FOCUS_OUTSIDE: lambda e0: [e0],
            EventTriggers.ON_INTERACT_OUTSIDE: lambda e0: [e0],
        }


class DropdownMenuSubTrigger(RadixThemesComponent):
    """Trigger an action or event, such as submitting a form or displaying a dialog."""

    tag = "DropdownMenu.SubTrigger"

    # Change the default rendered element for the one passed as a child, merging their props and behavior. Defaults to False.
    as_child: Var[bool]

    # When true, prevents the user from interacting with the item.
    disabled: Var[bool]

    # Optional text used for typeahead purposes. By default the typeahead behavior will use the .textContent of the item. Use this when the content is complex, or you have non-textual content inside.
    text_value: Var[str]


class DropdownMenuSub(RadixThemesComponent):
    """Contains all the parts of a submenu."""

    tag = "DropdownMenu.Sub"

    # The controlled open state of the submenu. Must be used in conjunction with `on_open_change`.
    open: Var[bool]

    # The open state of the submenu when it is initially rendered. Use when you do not need to control its open state.
    default_open: Var[bool]

    def get_event_triggers(self) -> Dict[str, Any]:
        """Get the events triggers signatures for the component.

        Returns:
            The signatures of the event triggers.
        """
        return {
            **super().get_event_triggers(),
            EventTriggers.ON_OPEN_CHANGE: lambda e0: [e0.target.value],
        }


class DropdownMenuSubContent(RadixThemesComponent):
    """The component that pops out when a submenu is open. Must be rendered inside DropdownMenuSub."""

    tag = "DropdownMenu.SubContent"

    # Dropdown Menu Sub Content size "1" - "2"
    size: Var[LiteralSizeType]

    # Variant of Dropdown Menu Sub Content: "solid" | "soft"
    variant: Var[LiteralVariantType]

    # Override theme color for Dropdown Menu Sub Content
    color_scheme: Var[LiteralAccentColor]

    # Whether to render the component with higher contrast color against background
    high_contrast: Var[bool]

    # Change the default rendered element for the one passed as a child, merging their props and behavior. Defaults to False.
    as_child: Var[bool]

    # When True, keyboard navigation will loop from last item to first, and vice versa. Defaults to False.
    loop: Var[bool]

    # Used to force mounting when more control is needed. Useful when controlling animation with React animation libraries.
    force_mount: Var[bool]

    # The distance in pixels from the trigger. Defaults to 0.
    side_offset: Var[Union[float, int]]

    # An offset in pixels from the "start" or "end" alignment options.
    align_offset: Var[Union[float, int]]

    # When true, overrides the side and align preferences to prevent collisions with boundary edges. Defaults to True.
    avoid_collisions: Var[bool]

    # The distance in pixels from the boundary edges where collision detection should occur. Accepts a number (same for all sides), or a partial padding object, for example: { "top": 20, "left": 20 }. Defaults to 0.
    collision_padding: Var[Union[float, int, Dict[str, Union[float, int]]]]

    # The padding between the arrow and the edges of the content. If your content has border-radius, this will prevent it from overflowing the corners. Defaults to 0.
    arrow_padding: Var[Union[float, int]]

    # The sticky behavior on the align axis. "partial" will keep the content in the boundary as long as the trigger is at least partially in the boundary whilst "always" will keep the content in the boundary regardless. Defaults to "partial".
    sticky: Var[LiteralStickyType]

    # Whether to hide the content when the trigger becomes fully occluded. Defaults to False.
    hide_when_detached: Var[bool]

    def get_event_triggers(self) -> Dict[str, Any]:
        """Get the events triggers signatures for the component.

        Returns:
            The signatures of the event triggers.
        """
        return {
            **super().get_event_triggers(),
            EventTriggers.ON_ESCAPE_KEY_DOWN: lambda e0: [e0],
            EventTriggers.ON_POINTER_DOWN_OUTSIDE: lambda e0: [e0],
            EventTriggers.ON_FOCUS_OUTSIDE: lambda e0: [e0],
            EventTriggers.ON_INTERACT_OUTSIDE: lambda e0: [e0],
        }


class DropdownMenuItem(RadixThemesComponent):
    """The Dropdown Menu Item Component."""

    tag = "DropdownMenu.Item"

    # Override theme color for Dropdown Menu Item
    color_scheme: Var[LiteralAccentColor]

    # Shortcut to render a menu item as a link
    shortcut: Var[str]

    # Change the default rendered element for the one passed as a child, merging their props and behavior. Defaults to False.
    as_child: Var[bool]

    # When true, prevents the user from interacting with the item.
    disabled: Var[bool]

    # Optional text used for typeahead purposes. By default the typeahead behavior will use the .textContent of the item. Use this when the content is complex, or you have non-textual content inside.
    text_value: Var[str]

    def get_event_triggers(self) -> Dict[str, Any]:
        """Get the events triggers signatures for the component.

        Returns:
            The signatures of the event triggers.
        """
        return {
            **super().get_event_triggers(),
            EventTriggers.ON_SELECT: lambda e0: [e0.target.value],
        }


class DropdownMenuSeparator(RadixThemesComponent):
    """Dropdown Menu Separator Component. Used to visually separate items in the dropdown menu."""

    tag = "DropdownMenu.Separator"


class DropdownMenu(SimpleNamespace):
    """DropdownMenu components namespace."""

    root = staticmethod(DropdownMenuRoot.create)
    trigger = staticmethod(DropdownMenuTrigger.create)
    content = staticmethod(DropdownMenuContent.create)
    sub_trigger = staticmethod(DropdownMenuSubTrigger.create)
    sub = staticmethod(DropdownMenuSub.create)
    sub_content = staticmethod(DropdownMenuSubContent.create)
    item = staticmethod(DropdownMenuItem.create)
    separator = staticmethod(DropdownMenuSeparator.create)


dropdown_menu = DropdownMenu()<|MERGE_RESOLUTION|>--- conflicted
+++ resolved
@@ -1,10 +1,6 @@
 """Interactive components provided by @radix-ui/themes."""
-<<<<<<< HEAD
 from types import SimpleNamespace
-from typing import Any, Dict, Literal
-=======
 from typing import Any, Dict, Literal, Union
->>>>>>> 1bf4e23b
 
 from reflex.constants import EventTriggers
 from reflex.vars import Var
