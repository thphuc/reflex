--- conflicted
+++ resolved
@@ -1,10 +1,6 @@
 """Interactive components provided by @radix-ui/themes."""
-<<<<<<< HEAD
 from types import SimpleNamespace
-from typing import Any, Dict, Literal, Union
-=======
 from typing import Any, Dict, List, Literal, Union
->>>>>>> 57b75c64
 
 from reflex.constants import EventTriggers
 from reflex.vars import Var
